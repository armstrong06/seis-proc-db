from tables import *
import os
import warnings
from abc import ABC, abstractmethod
from datetime import datetime
from seis_proc_db.config import HDF_BASE_PATH, HDF_WAVEFORM_DIR, HDF_UNET_SOFTMAX_DIR


class BasePyTable(ABC):
    TABLE_NAME = None
    TABLE_TITLE = None
    TABLE_TYPE = "NewTable"
    TABLE_DTYPE = None
    TABLE_START_END_INDS = False
    FLUSH_THRESHOLD = 50
    COMPLEVEL = 0
    COMPLIB = None

    @property
    def table(self):
        return self._table

    @property
    def file_path(self):
        return self._file_path

    @property
    def file_name(self):
        _, file_name = os.path.split(self._file_path)
        return file_name

    def __init__(
        self,
        expected_array_length,
        on_event=None,
        expectedrows=10000,
    ):

        self._is_open = False
        self._on_event = on_event
        self.expected_array_length = expected_array_length
        self._file_path = self._make_filepath()
        self._flush_counter = 0
        self._default_start_ind = 0
        self._default_end_ind = int(expected_array_length)
        self._h5_file, self._table = None, None
        self._open_file(
            self.TABLE_NAME,
            self.TABLE_TITLE,
            self.TABLE_TYPE,
            self.TABLE_DTYPE,
            expectedrows,
        )

        self._in_transaction = False
        self._transaction_start_ind = None
        self._transaction_modified_backup = {}

    @abstractmethod
    def _make_filepath(self):
        pass

    @abstractmethod
    def _make_h5_file_title(self):
        pass

    @staticmethod
    def _get_compression_filters():
        return Filters(complevel=1, complib="zlib")

    def _open_file(
        self,
        table_name,
        table_title,
        table_description,
        table_data_col_type,
        expectedrows=10000,
    ):
        self._notify(f"Opening {self._file_path} to store {self.TABLE_TITLE}")
        dir_exists = os.path.exists(os.path.dirname(self._file_path))
        if not dir_exists:
            try:
                os.makedirs(os.path.dirname(self._file_path))
            except:
                self._notify(
                    f"{os.path.dirname(self._file_path)} likely created by another job..."
                )

        file_exists = os.path.isfile(self._file_path)

        h5file = None
        try:
            h5file = open_file(
                self._file_path,
                mode="a",
                title=(self._make_h5_file_title()),
            )
            if not file_exists:
                table = h5file.create_table(
                    "/",
                    table_name,
                    self._generate_table_description(
                        table_data_col_type, table_description
                    ),
                    table_title,
                    expectedrows=expectedrows,
<<<<<<< HEAD
                    filters=Filters(complevel=self.COMPLEVEL, complib=self.COMPLIB),
=======
                    filters=self._get_compression_filters(),
>>>>>>> 9d20b1d4
                )
                table.cols.id.create_index()

                self._set_table_metadata(table)
            else:
                table = h5file.get_node(f"/{self.TABLE_NAME}")

            self._h5_file = h5file
            self._table = table
            self._is_open = True

        except Exception as e:
            if h5file is not None:
                h5file.close()

            raise e

    def _generate_table_description(self, data_col_type, table_description):
        class_attrs = {
            "id": Int32Col(),
            "last_modified": Float64Col(),
            "data": data_col_type(shape=(self.expected_array_length,)),
        }
        if self.TABLE_START_END_INDS:
            class_attrs["start_ind"] = Int32Col()
            class_attrs["end_ind"] = Int32Col()  # (dflt=self._default_end_ind),
        return type(table_description, (IsDescription,), class_attrs)

    def __enter__(self):
        return self

    def __exit__(self, exc_type, exc_val, exc_tb):
        if self._in_transaction:
            if exc_type is not None:
                # An exception occurred; rollback
                self.rollback()
            else:
                # No exception; commit
                self.commit()
        self._flush()
        self.close()

    def __del__(self):
        if self._in_transaction:
            warnings.warn(
                "HDF5 table deleted with uncommitted transaction; changes may be lost.",
                ResourceWarning,
            )
        self._flush()
        self.close()

    def _maybe_flush(self):
        self._flush_counter += 1
        if self._flush_counter >= self.FLUSH_THRESHOLD:
            self._flush()

    def _set_table_metadata(self, table):
        attrs = table.attrs

        # Get instance attributes that came from __init__ (excluding private/internal ones)
        init_params = {k: v for k, v in self.__dict__.items() if not k.startswith("_")}
        for key, value in init_params.items():
            if hasattr(attrs, key):
                existing = getattr(attrs, key)
                if existing != value:
                    raise ValueError(
                        f"Mismatch in HDF5 table metadata for '{key}': "
                        f"existing value = {existing}, new value = {value}"
                    )
            else:
                setattr(attrs, key, value)

    def close(self):
        if self._h5_file is not None and self._is_open:
            self.commit()
            self._h5_file.close()
            self._is_open = False

    def _flush(self):
        if self._table is not None and self._is_open and self._flush_counter > 0:
            self._table.flush()
            self._flush_counter = 0

    def append(self, db_id, data_array, start_ind=None, end_ind=None):
        if any(True for _ in self._table.where(f"id == {db_id}")):
            self.rollback()
            raise ValueError(f"Duplicate entry '{db_id}' for key 'id'")

        try:
            row = self._table.row
            row["id"] = db_id
            row["data"] = data_array
            # If no value is provided for start_ind and end_ind, then the default value
            # will be used
            if self.TABLE_START_END_INDS:
                row["start_ind"] = (
                    start_ind if start_ind is not None else self._default_start_ind
                )
                row["end_ind"] = (
                    end_ind if end_ind is not None else self._default_end_ind
                )
            row["last_modified"] = datetime.now().timestamp()
            row.append()
            self._maybe_flush()
        except Exception as e:
            self.rollback()
            self.close()
            raise e

    def modify(self, db_id, data_array, start_ind=None, end_ind=None):
        if self.TABLE_START_END_INDS:
            if start_ind is None or end_ind is None:
                self.rollback()
                raise ValueError(
                    "start_ind and end_ind must be provided when TABLE_START_END_INDS is True"
                )
        else:
            if start_ind is not None or end_ind is not None:
                self.rollback()
                raise ValueError(
                    "start_ind and end_ind should not be passed when TABLE_START_END_INDS is False"
                )
        # Flush the table before modifying. If the row that needs to be found is in
        # the I/O buffer, I do not think where will work
        self._flush()
        n_matches = len(list(self._table.where(f"id == {db_id}")))
        if n_matches != 1:
            self.rollback()
            raise ValueError(
                f"Expected exactly one entry to match id = {db_id} but found {n_matches}"
            )

        try:
            for row in self._table.where(f"id == {db_id}"):
                if (
                    self._in_transaction
                    and row.nrow not in self._transaction_modified_backup
                ):
                    self._transaction_modified_backup[row.nrow] = row[:]

                row["data"] = data_array
                if self.TABLE_START_END_INDS:
                    row["start_ind"] = start_ind
                    row["end_ind"] = end_ind
                row["last_modified"] = datetime.now().timestamp()
                row.update()
            self._maybe_flush()
        except Exception as e:
            self.rollback()
            self.close()
            raise e

    def start_transaction(self):
        if not self._in_transaction:
            self._in_transaction = True
            self._transaction_start_ind = self._table.nrows

    def _remove_transaction_changes(self):
        try:
            for nrow, backup in self._transaction_modified_backup.items():
                nmod = self._table.modify_rows(
                    start=nrow, stop=nrow + 1, step=1, rows=[backup]
                )
                assert nmod == 1, "Expected exactly 1 row to be modified"

            self._table.remove_rows(self._transaction_start_ind)
            self._flush()
        except Exception as e:
            self.close()
            raise e

    def select_rows(self, ids_list):
        result = []
        for id in ids_list:
            result.append(self.select_row(id))

        return result

    def select_row(self, id):
        row = list(self._table.where(f"id == {id}"))
        if len(row) == 0:
            return None

        colnames = self._table.colnames
        return dict(zip(colnames, row[0][:]))

    def _reset_transaction(self):
        n_mod = len(self._transaction_modified_backup)
        n_added = self._table.nrows - self._transaction_start_ind
        self._in_transaction = False
        self._transaction_start_ind = None
        self._transaction_modified_backup = {}

        return n_added, n_mod

    def _notify(self, message: str):
        if self._on_event:
            self._on_event(message)

    def rollback(self):
        if self._in_transaction:
            self._remove_transaction_changes()
            n_added, n_mod = self._reset_transaction()
            self._notify(
                f"Rolled back {n_mod} modified rows and {n_added} added rows in the last transaction for {self.TABLE_NAME} PyTable."
            )

    def commit(self):
        self._flush()
        if self._in_transaction:
            n_added, n_mod = self._reset_transaction()
            self._notify(
                f"Committed {n_mod} modified rows and {n_added} added rows in the last transaction for {self.TABLE_NAME} PyTable."
            )


class WaveformStorage(BasePyTable):
    TABLE_NAME = "waveform"
    TABLE_TITLE = "Waveform data"
    # TABLE_DESCRIPTION = "Waveform"
    TABLE_DTYPE = Float32Col
    TABLE_START_END_INDS = True

    def __init__(
        self,
        expected_array_length,
        net,
        sta,
        loc,
        seed_code,
        ncomps,
        phase,
        filt_low,
        filt_high,
        proc_notes,
        on_event=None,
        expectedrows=10000,
    ):
        self.net = net
        self.sta = sta
        self.loc = loc
        self.seed_code = seed_code
        self.ncomps = ncomps
        self.phase = phase

        self.filt_low = filt_low
        self.filt_high = filt_high
        self.proc_notes = proc_notes

        super().__init__(
            expected_array_length, on_event=on_event, expectedrows=expectedrows
        )

    def _make_filepath(self):
        file_name = f"{self.net}.{self.sta}.{self.loc}.{self.seed_code}.{self.phase}.{self.ncomps}C_{self.filt_low!r}Hz_{self.filt_high!r}Hz_{self.expected_array_length}samps.h5"
        return os.path.join(HDF_BASE_PATH, HDF_WAVEFORM_DIR, file_name)

    def _make_h5_file_title(self):
        return (
            f"Waveform segments ({self.expected_array_length} samples) for {self.net}.{self.sta}.{self.loc}.{self.seed_code} centered on "
            f"{self.phase} picks from {self.ncomps}C processing. Filtered from {self.filt_low} - {self.filt_high} Hz"
        )


class DLDetectorOutputStorage(BasePyTable):

    TABLE_NAME = "dldetector_output"
    TABLE_TITLE = "DL detector output"
    # TABLE_DESCRIPTION = "DlDetectorOutput"
    TABLE_DTYPE = UInt8Col
    COMPLEVEL = 1
    COMPLIB = "zlib"

    def __init__(
        self,
        expected_array_length,
        net,
        sta,
        loc,
        seed_code,
        phase,
        ncomps,
        det_method_id,
        on_event=None,
        expectedrows=10000,
    ):

        self.net = net
        self.sta = sta
        self.loc = loc
        self.seed_code = seed_code
        self.ncomps = ncomps
        self.phase = phase
        self.det_method_id = det_method_id

        super().__init__(
            expected_array_length, on_event=on_event, expectedrows=expectedrows
        )

    def _make_filepath(self):
        file_name = f"{self.net}.{self.sta}.{self.loc}.{self.seed_code}.{self.phase}.{self.ncomps}C.detmethod{self.det_method_id:02d}.h5"
        return os.path.join(HDF_BASE_PATH, HDF_UNET_SOFTMAX_DIR, file_name)

    def _make_h5_file_title(self):
        return (
            f"Deep-learning detector outputs for {self.net}.{self.sta}.{self.loc}.{self.seed_code} from {self.ncomps}C {self.phase}"
            f"model using DetectionMethod.id={self.det_method_id}."
        )<|MERGE_RESOLUTION|>--- conflicted
+++ resolved
@@ -104,11 +104,7 @@
                     ),
                     table_title,
                     expectedrows=expectedrows,
-<<<<<<< HEAD
                     filters=Filters(complevel=self.COMPLEVEL, complib=self.COMPLIB),
-=======
-                    filters=self._get_compression_filters(),
->>>>>>> 9d20b1d4
                 )
                 table.cols.id.create_index()
 
